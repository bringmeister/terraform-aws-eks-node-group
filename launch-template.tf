locals {
  # The heavy use of the ternary operator `? :` is because it is one of the few ways to avoid
  # evaluating expressions. The unused expression is not evaluated and so it does not have to be valid.
  # This allows us to refer to resources that are only conditionally created and avoid creating
  # dependencies on them that would not be avoided by using expressions like `join("",expr)`.
  #
  # We use this pattern with enabled for every boolean that begins with `need_` even though
  # it is sometimes redundant, to ensure that ever `need_` is false and every dependent
  # expression is not evaluated when enabled is false. Avoiding expression evaluations
  # is also why, even for boolean expressions, we use
  #   local.enabled ? expression : false
  # rather than
  #   local.enabled && expression
  #
  # The expression
  #   length(compact([var.launch_template_version])) > 0
  # is a shorter way of accomplishing the same test as
  #   var.launch_template_version != null && var.launch_template_version != ""
  # and as an idiom has the added benefit of being extensible:
  #   length(compact([x, y])) > 0
  # is the same as
  #   x != null && x != "" && y != null && y != ""

  # We now always use a launch template. The only question is whether or not we generate one.
  launch_template_configured = length(var.launch_template_id) == 1
  generate_launch_template   = local.enabled && local.launch_template_configured == false
  fetch_launch_template      = local.enabled && local.launch_template_configured

  launch_template_id = local.enabled ? (local.fetch_launch_template ? var.launch_template_id[0] : aws_launch_template.default[0].id) : ""
  launch_template_version = local.enabled ? (length(var.launch_template_version) == 1 ? var.launch_template_version[0] : (
    local.fetch_launch_template ? data.aws_launch_template.this[0].latest_version : aws_launch_template.default[0].latest_version
  )) : null

  launch_template_ami = length(var.ami_image_id) == 0 ? (local.features_require_ami ? data.aws_ami.selected[0].image_id : "") : var.ami_image_id[0]

  launch_template_vpc_security_group_ids = sort(compact(concat(
    data.aws_eks_cluster.this[*].vpc_config[0].cluster_security_group_id,
    module.ssh_access[*].id,
    var.associated_security_group_ids
  )))
}

resource "aws_launch_template" "default" {
  # We'll use this default if we aren't provided with a launch template during invocation.
  # We would like to generate a new launch template every time the security group list changes
  # so that we can detach the network interfaces from the security groups that we no
  # longer need, so that the security groups can then be deleted, but we cannot guarantee
  # that because the security group IDs are not available at plan time. So instead
  # we have to rely on `create_before_destroy` and `depends_on` to arrange things properly.

  count = local.generate_launch_template ? 1 : 0

  ebs_optimized = var.ebs_optimized

  dynamic "block_device_mappings" {
    for_each = var.block_device_mappings

    content {
      device_name = block_device_mappings.value.device_name

      ebs {

        delete_on_termination = lookup(block_device_mappings.value, "delete_on_termination", null)
        encrypted             = lookup(block_device_mappings.value, "encrypted", null)
        iops                  = lookup(block_device_mappings.value, "iops", null)
        kms_key_id            = lookup(block_device_mappings.value, "kms_key_id", null)
        snapshot_id           = lookup(block_device_mappings.value, "snapshot_id", null)
        throughput            = lookup(block_device_mappings.value, "throughput", null)
        volume_size           = lookup(block_device_mappings.value, "volume_size", null)
        volume_type           = lookup(block_device_mappings.value, "volume_type", null)
      }
    }
  }

  name_prefix            = module.label.id
  update_default_version = true

  # Never include instance type in launch template because it is limited to just one
  # https://docs.aws.amazon.com/eks/latest/APIReference/API_CreateNodegroup.html#API_CreateNodegroup_RequestSyntax
  image_id = local.launch_template_ami == "" ? null : local.launch_template_ami
  key_name = local.ec2_ssh_key_name

  dynamic "tag_specifications" {
    for_each = var.resources_to_tag
    content {
      resource_type = tag_specifications.value
      tags          = local.node_tags
    }
  }

  # See https://docs.aws.amazon.com/AWSEC2/latest/UserGuide/ec2-instance-metadata.html
  # and https://docs.aws.amazon.com/eks/latest/userguide/launch-templates.html
  # Note in particular:
  #     If any containers that you deploy to the node group use the Instance Metadata Service Version 2,
  #     then make sure to set the Metadata response hop limit to at least 2 in your launch template.
  metadata_options {
    # Despite being documented as "Optional", `http_endpoint` is required when `http_put_response_hop_limit` is set.
    # We set it to the default setting of "enabled".

    http_endpoint               = var.metadata_http_endpoint_enabled ? "enabled" : "disabled"
    http_put_response_hop_limit = var.metadata_http_put_response_hop_limit
    http_tokens                 = var.metadata_http_tokens_required ? "required" : "optional"
  }

  vpc_security_group_ids = local.launch_template_vpc_security_group_ids
  user_data              = local.userdata
  tags                   = local.node_group_tags

  dynamic "placement" {
    for_each = var.placement

    content {
      affinity                = lookup(placement.value, "affinity", null)
      availability_zone       = lookup(placement.value, "availability_zone", null)
      group_name              = lookup(placement.value, "group_name", null)
      host_id                 = lookup(placement.value, "host_id", null)
      host_resource_group_arn = lookup(placement.value, "host_resource_group_arn", null)
      spread_domain           = lookup(placement.value, "spread_domain", null)
      tenancy                 = lookup(placement.value, "tenancy", null)
      partition_number        = lookup(placement.value, "partition_number", null)
    }
  }

  dynamic "enclave_options" {
    for_each = var.enclave_enabled ? ["true"] : []

    content {
      enabled = true
    }
  }

<<<<<<< HEAD
  dynamic "instance_requirements" {
    for_each = var.instance_requirements != null ? [true] : []

    content {
      dynamic "accelerator_count" {
        for_each = lookup(var.instance_requirements, "accelerator_count", null) != null ? [true] : []

        content {
          min = lookup(var.instance_requirements.accelerator_count, "min", 0)
          max = lookup(var.instance_requirements.accelerator_count, "max", 0)
        }
      }

      accelerator_manufacturers = lookup(var.instance_requirements, "accelerator_manufacturers", null)
      accelerator_names         = lookup(var.instance_requirements, "accelerator_names", null)

      dynamic "accelerator_total_memory_mib" {
        for_each = lookup(var.instance_requirements, "accelerator_total_memory_mib", null) != null ? [true] : []

        content {
          min = lookup(var.instance_requirements.accelerator_total_memory_mib, "min", 0)
          max = lookup(var.instance_requirements.accelerator_total_memory_mib, "max", 0)
        }
      }

      accelerator_types = lookup(var.instance_requirements, "accelerator_types", null)
      bare_metal        = lookup(var.instance_requirements, "bare_metal", null)

      dynamic "baseline_ebs_bandwidth_mbps" {
        for_each = lookup(var.instance_requirements, "baseline_ebs_bandwidth_mbps", null) != null ? [true] : []

        content {
          min = lookup(var.instance_requirements.baseline_ebs_bandwidth_mbps, "min", 0)
          max = lookup(var.instance_requirements.baseline_ebs_bandwidth_mbps, "max", 0)
        }
      }

      burstable_performance   = lookup(var.instance_requirements, "burstable_performance", null)
      cpu_manufacturers       = lookup(var.instance_requirements, "cpu_manufacturers", null)
      excluded_instance_types = lookup(var.instance_requirements, "excluded_instance_types", null)
      instance_generations    = lookup(var.instance_requirements, "instance_generations", null)
      local_storage           = lookup(var.instance_requirements, "local_storage", null)
      local_storage_types     = lookup(var.instance_requirements, "local_storage_types", null)

      dynamic "memory_gib_per_vcpu" {
        for_each = lookup(var.instance_requirements, "memory_gib_per_vcpu", null) != null ? [true] : []

        content {
          min = lookup(var.instance_requirements.memory_gib_per_vcpu, "min", 0)
          max = lookup(var.instance_requirements.memory_gib_per_vcpu, "max", 0)
        }
      }

      memory_mib {
        min = try(lookup(var.instance_requirements.memory_mib, "min", 2000), 2000)
        max = try(lookup(var.instance_requirements.memory_mib, "max", null), null)
      }

      dynamic "network_interface_count" {
        for_each = lookup(var.instance_requirements, "network_interface_count", null) != null ? [true] : []

        content {
          min = lookup(var.instance_requirements.network_interface_count, "min", 0)
          max = lookup(var.instance_requirements.network_interface_count, "max", 0)
        }
      }

      on_demand_max_price_percentage_over_lowest_price = lookup(var.instance_requirements, "on_demand_max_price_percentage_over_lowest_price", null)
      require_hibernate_support                        = lookup(var.instance_requirements, "require_hibernate_support", null)
      spot_max_price_percentage_over_lowest_price      = lookup(var.instance_requirements, "spot_max_price_percentage_over_lowest_price", null)

      dynamic "total_local_storage_gb" {
        for_each = lookup(var.instance_requirements, "total_local_storage_gb", null) != null ? [true] : []

        content {
          min = lookup(var.instance_requirements.total_local_storage_gb, "min", 0)
          max = lookup(var.instance_requirements.total_local_storage_gb, "max", 0)
        }
      }

      vcpu_count {
        min = try(lookup(var.instance_requirements.vcpu_count, "min", 4), 4)
        max = try(lookup(var.instance_requirements.vcpu_count, "max", null), null)
      }
    }
  }
=======
  monitoring {
    enabled = var.detailed_monitoring_enabled
  }

>>>>>>> c611f2df
}

data "aws_launch_template" "this" {
  count = local.fetch_launch_template ? 1 : 0

  id = var.launch_template_id[0]
}<|MERGE_RESOLUTION|>--- conflicted
+++ resolved
@@ -129,7 +129,6 @@
     }
   }
 
-<<<<<<< HEAD
   dynamic "instance_requirements" {
     for_each = var.instance_requirements != null ? [true] : []
 
@@ -216,12 +215,10 @@
       }
     }
   }
-=======
+
   monitoring {
     enabled = var.detailed_monitoring_enabled
   }
-
->>>>>>> c611f2df
 }
 
 data "aws_launch_template" "this" {
