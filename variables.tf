--- conflicted
+++ resolved
@@ -414,7 +414,6 @@
     EOT
 }
 
-<<<<<<< HEAD
 variable "instance_requirements" {
   type        = any
   default     = null
@@ -423,10 +422,10 @@
 
     The full documentation of this object is located [here](https://registry.terraform.io/providers/hashicorp/aws/latest/docs/resources/launch_template#instance-requirements).
     EOT
-=======
+}
+
 variable "detailed_monitoring_enabled" {
   type        = bool
   default     = false
   description = "The launched EC2 instance will have detailed monitoring enabled. Defaults to false"
->>>>>>> c611f2df
 }